--- conflicted
+++ resolved
@@ -82,20 +82,12 @@
 
     #[test]
     fn test_from_bits_le_public() {
-<<<<<<< HEAD
-        check_from_bits_le(Mode::Public, 4, 0, 267, 268);
-=======
         check_from_bits_le(Mode::Public, 4, 0, 265, 266);
->>>>>>> 0a45bbab
     }
 
     #[test]
     fn test_from_bits_le_private() {
-<<<<<<< HEAD
-        check_from_bits_le(Mode::Private, 4, 0, 267, 268);
-=======
         check_from_bits_le(Mode::Private, 4, 0, 265, 266);
->>>>>>> 0a45bbab
     }
 
     #[test]
@@ -105,19 +97,11 @@
 
     #[test]
     fn test_from_bits_be_public() {
-<<<<<<< HEAD
-        check_from_bits_be(Mode::Public, 4, 0, 267, 268);
-=======
         check_from_bits_be(Mode::Public, 4, 0, 265, 266);
->>>>>>> 0a45bbab
     }
 
     #[test]
     fn test_from_bits_be_private() {
-<<<<<<< HEAD
-        check_from_bits_be(Mode::Private, 4, 0, 267, 268);
-=======
         check_from_bits_be(Mode::Private, 4, 0, 265, 266);
->>>>>>> 0a45bbab
     }
 }