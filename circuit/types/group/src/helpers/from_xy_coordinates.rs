--- conflicted
+++ resolved
@@ -20,33 +20,8 @@
     /// Initializes an affine group element from a given x- and y-coordinate field element.
     /// For safety, the resulting point is always enforced to be on the curve with constraints.
     pub fn from_xy_coordinates(x: Field<E>, y: Field<E>) -> Self {
-<<<<<<< HEAD
         // Recover point from the `(x, y)` coordinates as a witness.
         witness!(|x, y| console::Group::from_xy_coordinates(x, y))
-=======
-        //
-        // Check the point is on the curve.
-        //
-        // Ensure ax^2 + y^2 = 1 + dx^2y^2
-        // by checking that y^2 * (dx^2 - 1) = (ax^2 - 1)
-        //
-        {
-            let a = Field::constant(console::Field::new(E::EDWARDS_A));
-            let d = Field::constant(console::Field::new(E::EDWARDS_D));
-
-            let x2 = x.square();
-            let y2 = y.square();
-
-            let first = y2;
-            let second = (d * &x2) - &Field::one();
-            let third = (a * x2) - Field::one();
-
-            // Ensure y^2 * (dx^2 - 1) = (ax^2 - 1).
-            E::enforce(|| (first, second, third));
-        }
-
-        Self { x, y }
->>>>>>> be50dfe8
     }
 }
 
@@ -84,16 +59,16 @@
 
     #[test]
     fn test_from_xy_coordinates_constant() {
-        check_from_xy_coordinates(Mode::Constant, 2, 0, 0, 0);
+        check_from_xy_coordinates(Mode::Constant, 10, 0, 0, 0);
     }
 
     #[test]
     fn test_from_xy_coordinates_public() {
-        check_from_xy_coordinates(Mode::Public, 2, 0, 2, 3);
+        check_from_xy_coordinates(Mode::Public, 4, 0, 14, 13);
     }
 
     #[test]
     fn test_from_xy_coordinates_private() {
-        check_from_xy_coordinates(Mode::Private, 2, 0, 2, 3);
+        check_from_xy_coordinates(Mode::Private, 4, 0, 14, 13);
     }
 }