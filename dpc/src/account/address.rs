--- conflicted
+++ resolved
@@ -63,7 +63,6 @@
         Ok(C::account_signature_scheme().verify(&signature_public_key, message, signature)?)
     }
 
-<<<<<<< HEAD
     // TODO (howardwu): Deprecate this.
     pub fn to_signature_public_key(&self) -> Result<C::AccountSignaturePublicKey, AccountError> {
         fn perform_recovery_from_compressed_form_unsafe<R: Read>(mut reader: R) -> anyhow::Result<Vec<u8>> {
@@ -91,11 +90,7 @@
         )?)
     }
 
-    #[allow(clippy::wrong_self_convention)]
-    pub fn into_repr(&self) -> &<C::AccountEncryptionScheme as EncryptionScheme>::PublicKey {
-=======
     pub fn to_encryption_key(&self) -> &<C::AccountEncryptionScheme as EncryptionScheme>::PublicKey {
->>>>>>> b6db8dfd
         &self.encryption_key
     }
 }
