// Copyright (C) 2019-2022 Aleo Systems Inc.
// This file is part of the snarkVM library.

// The snarkVM library is free software: you can redistribute it and/or modify
// it under the terms of the GNU General Public License as published by
// the Free Software Foundation, either version 3 of the License, or
// (at your option) any later version.

// The snarkVM library is distributed in the hope that it will be useful,
// but WITHOUT ANY WARRANTY; without even the implied warranty of
// MERCHANTABILITY or FITNESS FOR A PARTICULAR PURPOSE. See the
// GNU General Public License for more details.

// You should have received a copy of the GNU General Public License
// along with the snarkVM library. If not, see <https://www.gnu.org/licenses/>.

pub(super) mod add;
pub(super) use add::*;

pub(super) mod and;
pub(super) use and::*;

pub(super) mod add_wrapped;
pub(super) use add_wrapped::*;

pub(super) mod commit;
pub(super) use commit::*;

pub(super) mod div;
pub(super) use div::*;

pub(super) mod div_wrapped;
pub(super) use div_wrapped::*;

<<<<<<< HEAD
pub(super) mod hash;
pub(super) use hash::*;
=======
pub(super) mod equal;
pub(super) use equal::*;

pub(super) mod gt;
pub(super) use gt::*;

pub(super) mod ge;
pub(super) use ge::*;

pub(super) mod lt;
pub(super) use lt::*;

pub(super) mod le;
pub(super) use le::*;
>>>>>>> 01769c3a

pub(super) mod mul;
pub(super) use mul::*;

pub(super) mod mul_wrapped;
pub(super) use mul_wrapped::*;

pub(super) mod nand;
pub(super) use nand::*;

pub(super) mod neg;
pub(super) use neg::*;

pub(super) mod nor;
pub(super) use nor::*;

pub(super) mod not;
pub(super) use not::*;

pub(super) mod not_equal;
pub(super) use not_equal::*;

pub(super) mod or;
pub(super) use or::*;

pub(super) mod sub;
pub(super) use sub::*;

pub(super) mod sub_wrapped;
pub(super) use sub_wrapped::*;

pub(super) mod xor;
pub(super) use xor::*;

use crate::{
    function::{parsers::Operand, registers::Registers},
    helpers::Register,
    Program,
    Sanitizer,
};
use snarkvm_circuits::{Parser, ParserResult};
use snarkvm_utilities::{error, FromBytes, ToBytes};

use core::fmt;
use nom::{
    branch::alt,
    bytes::complete::tag,
    combinator::map,
    sequence::{pair, preceded},
};
use std::io::{Read, Result as IoResult, Write};

/// Creates a match statement that produces the count for a binary instruction.
///
/// ## Example
/// ```ignore
/// match_count!(
///     match AddWrappedCircuit::count(case) {
///         (I8, I8) => I8,
///         (I16, I16) => I16,
///         (I32, I32) => I32,
///         (I64, I64) => I64,
///         (I128, I128) => I128,
///         (U8, U8) => U8,
///         (U16, U16) => U16,
///         (U32, U32) => U32,
///         (U64, U64) => U64,
///         (U128, U128) => U128,
///     }
/// )
/// ```
#[macro_export]
macro_rules! match_count {
    (match $operation:tt::$macro_:ident($case:expr) { $( ($input_a:ident, $input_b:ident) => $output:ident, )+ }) => {{
        match $case {
            $(
                (LiteralType::$input_a(mode_a), LiteralType::$input_b(mode_b)) => {
                    $macro_!($input_a<P::Environment>, $operation<$input_b<P::Environment>, Output = $output<P::Environment>>, &(*mode_a, *mode_b))
                }
            ),+
            _ => P::halt(format!("Invalid '{}' instruction", Self::opcode())),
        }
    }};
}

pub trait Opcode {
    ///
    /// Returns the opcode of the operation.
    ///
    fn opcode() -> &'static str;
}

pub trait Operation<P: Program>: Parser + Into<Instruction<P>> {
    ///
    /// Evaluates the operation.
    ///
    fn evaluate(&self, registers: &Registers<P>);
}

pub enum Instruction<P: Program> {
    /// Adds `first` with `second`, storing the outcome in `destination`.
    Add(Add<P>),
    /// Adds `first` with `second`, wrapping around at the boundary of the type, and storing the outcome in `destination`.
    AddWrapped(AddWrapped<P>),
<<<<<<< HEAD
    /// Performs a Pedersen commitment taking a 64-bit value as input.
    CommitPed64(CommitPed64<P>),
    /// Performs a Pedersen commitment taking a 128-bit value as input.
    CommitPed128(CommitPed128<P>),
    /// Performs a Pedersen commitment taking a 256-bit value as input.
    CommitPed256(CommitPed256<P>),
    /// Performs a Pedersen commitment taking a 512-bit value as input.
    CommitPed512(CommitPed512<P>),
    /// Performs a Pedersen commitment taking a 1024-bit value as input.
    CommitPed1024(CommitPed1024<P>),
=======
    /// Performs a bitwise AND operation on `first` and `second`, storing the outcome in `destination`.
    And(And<P>),
>>>>>>> 01769c3a
    /// Divides `first` by `second`, storing the outcome in `destination`.
    Div(Div<P>),
    /// Divides `first` by `second`, wrapping around at the boundary of the type, and storing the outcome in `destination`.
    DivWrapped(DivWrapped<P>),
<<<<<<< HEAD
    /// Performs a Pedersen hash taking a 64-bit value as input.
    HashPed64(HashPed64<P>),
    /// Performs a Pedersen hash taking a 128-bit value as input.
    HashPed128(HashPed128<P>),
    /// Performs a Pedersen hash taking a 256-bit value as input.
    HashPed256(HashPed256<P>),
    /// Performs a Pedersen hash taking a 512-bit value as input.
    HashPed512(HashPed512<P>),
    /// Performs a Pedersen hash taking a 1024-bit value as input.
    HashPed1024(HashPed1024<P>),
    /// Performs a Poseidon hash with an input rate of 2.
    HashPsd2(HashPsd2<P>),
    /// Performs a Poseidon hash with an input rate of 4.
    HashPsd4(HashPsd4<P>),
    /// Performs a Poseidon hash with an input rate of 8.
    HashPsd8(HashPsd8<P>),
=======
    /// Checks if `first` is equal to `second`, storing the outcome in `destination`.
    Equal(Equal<P>),
    /// Checks if `first` is greater than `second`, storing the result in `destination`.
    GreaterThan(GreaterThan<P>),
    /// Checks if `first` is greater than or equal to `second`, storing the result in `destination`.
    GreaterThanOrEqual(GreaterThanOrEqual<P>),
    /// Checks if `first` is less than `second`, storing the outcome in `destination`.
    LessThan(LessThan<P>),
    /// Checks if `first` is less than or equal to `second`, storing the outcome in `destination`.
    LessThanOrEqual(LessThanOrEqual<P>),
>>>>>>> 01769c3a
    /// Multiplies `first` with `second`, storing the outcome in `destination`.
    Mul(Mul<P>),
    /// Multiplies `first` with `second`, wrapping around at the boundary of the type, and storing the outcome in `destination`.
    MulWrapped(MulWrapped<P>),
    /// Returns false only if `first` and `second` are true, storing the outcome in `destination`.
    Nand(Nand<P>),
    /// Negates `first`, storing the outcome in `destination`.
    Neg(Neg<P>),
    /// Returns true when neither `first` nor `second` is true, storing the outcome in `destination`.
    Nor(Nor<P>),
    /// Flips each bit in the representation of `first`, storing the outcome in `destination`.
    Not(Not<P>),
    /// Returns true if `first` is not equal to `second`, storing the result in `destination`.
    NotEqual(NotEqual<P>),
    /// Performs a bitwise Or on `first` and `second`, storing the outcome in `destination`.
    Or(Or<P>),
    /// Computes `first - second`, storing the outcome in `destination`.
    Sub(Sub<P>),
    /// Computes `first - second`, wrapping around at the boundary of the type, and storing the outcome in `destination`.
    SubWrapped(SubWrapped<P>),
    /// Performs a bitwise Xor on `first` and `second`, storing the outcome in `destination`.
    Xor(Xor<P>),
}

impl<P: Program> Instruction<P> {
    /// Returns the opcode of the instruction.
    #[inline]
    pub(crate) fn opcode(&self) -> &'static str {
        match self {
            Self::Add(..) => Add::<P>::opcode(),
            Self::AddWrapped(..) => AddWrapped::<P>::opcode(),
<<<<<<< HEAD
            Self::CommitPed64(..) => CommitPed64::<P>::opcode(),
            Self::CommitPed128(..) => CommitPed128::<P>::opcode(),
            Self::CommitPed256(..) => CommitPed256::<P>::opcode(),
            Self::CommitPed512(..) => CommitPed512::<P>::opcode(),
            Self::CommitPed1024(..) => CommitPed1024::<P>::opcode(),
            Self::HashPed64(..) => HashPed64::<P>::opcode(),
            Self::HashPed128(..) => HashPed128::<P>::opcode(),
            Self::HashPed256(..) => HashPed256::<P>::opcode(),
            Self::HashPed512(..) => HashPed512::<P>::opcode(),
            Self::HashPed1024(..) => HashPed1024::<P>::opcode(),
            Self::HashPsd2(..) => HashPsd2::<P>::opcode(),
            Self::HashPsd4(..) => HashPsd4::<P>::opcode(),
            Self::HashPsd8(..) => HashPsd8::<P>::opcode(),
=======
            Self::And(..) => And::<P>::opcode(),
>>>>>>> 01769c3a
            Self::Div(..) => Div::<P>::opcode(),
            Self::DivWrapped(..) => DivWrapped::<P>::opcode(),
            Self::Equal(..) => Equal::<P>::opcode(),
            Self::GreaterThan(..) => GreaterThan::<P>::opcode(),
            Self::GreaterThanOrEqual(..) => GreaterThanOrEqual::<P>::opcode(),
            Self::LessThan(..) => LessThan::<P>::opcode(),
            Self::LessThanOrEqual(..) => LessThanOrEqual::<P>::opcode(),
            Self::Mul(..) => Mul::<P>::opcode(),
            Self::MulWrapped(..) => MulWrapped::<P>::opcode(),
            Self::Nand(..) => Nand::<P>::opcode(),
            Self::Neg(..) => Neg::<P>::opcode(),
            Self::Nor(..) => Nor::<P>::opcode(),
            Self::Not(..) => Not::<P>::opcode(),
            Self::NotEqual(..) => NotEqual::<P>::opcode(),
            Self::Or(..) => Or::<P>::opcode(),
            Self::Sub(..) => Sub::<P>::opcode(),
            Self::SubWrapped(..) => SubWrapped::<P>::opcode(),
            Self::Xor(..) => Xor::<P>::opcode(),
        }
    }

    /// Returns the operands of the instruction.
    #[inline]
    pub(crate) fn operands(&self) -> Vec<Operand<P>> {
        match self {
            Self::Add(add) => add.operands(),
            Self::AddWrapped(add_wrapped) => add_wrapped.operands(),
<<<<<<< HEAD
            Self::CommitPed64(ped64) => ped64.operands(),
            Self::CommitPed128(ped128) => ped128.operands(),
            Self::CommitPed256(ped256) => ped256.operands(),
            Self::CommitPed512(ped512) => ped512.operands(),
            Self::CommitPed1024(ped1024) => ped1024.operands(),
            Self::Div(div) => div.operands(),
            Self::DivWrapped(div_wrapped) => div_wrapped.operands(),
            Self::HashPed64(ped64) => ped64.operands(),
            Self::HashPed128(ped128) => ped128.operands(),
            Self::HashPed256(ped256) => ped256.operands(),
            Self::HashPed512(ped512) => ped512.operands(),
            Self::HashPed1024(ped1024) => ped1024.operands(),
            Self::HashPsd2(psd2) => psd2.operands(),
            Self::HashPsd4(psd4) => psd4.operands(),
            Self::HashPsd8(psd8) => psd8.operands(),
=======
            Self::And(and) => and.operands(),
            Self::Div(div) => div.operands(),
            Self::DivWrapped(div_wrapped) => div_wrapped.operands(),
            Self::Equal(equal) => equal.operands(),
            Self::GreaterThan(greater_than) => greater_than.operands(),
            Self::GreaterThanOrEqual(greater_than_or_equal) => greater_than_or_equal.operands(),
            Self::LessThan(less_than) => less_than.operands(),
            Self::LessThanOrEqual(less_than_or_equal) => less_than_or_equal.operands(),
>>>>>>> 01769c3a
            Self::Mul(mul) => mul.operands(),
            Self::MulWrapped(mul_wrapped) => mul_wrapped.operands(),
            Self::Nand(nand) => nand.operands(),
            Self::Neg(neg) => neg.operands(),
            Self::Nor(nor) => nor.operands(),
            Self::Not(not) => not.operands(),
            Self::NotEqual(not_equal) => not_equal.operands(),
            Self::Or(or) => or.operands(),
            Self::Sub(sub) => sub.operands(),
            Self::SubWrapped(sub_wrapped) => sub_wrapped.operands(),
            Self::Xor(xor) => xor.operands(),
        }
    }

    /// Returns the destination register of the instruction.
    #[inline]
    pub(crate) fn destination(&self) -> &Register<P> {
        match self {
            Self::Add(add) => add.destination(),
            Self::AddWrapped(add_wrapped) => add_wrapped.destination(),
<<<<<<< HEAD
            Self::CommitPed64(ped64) => ped64.destination(),
            Self::CommitPed128(ped128) => ped128.destination(),
            Self::CommitPed256(ped256) => ped256.destination(),
            Self::CommitPed512(ped512) => ped512.destination(),
            Self::CommitPed1024(ped1024) => ped1024.destination(),
            Self::Div(div) => div.destination(),
            Self::DivWrapped(div_wrapped) => div_wrapped.destination(),
            Self::HashPed64(ped64) => ped64.destination(),
            Self::HashPed128(ped128) => ped128.destination(),
            Self::HashPed256(ped256) => ped256.destination(),
            Self::HashPed512(ped512) => ped512.destination(),
            Self::HashPed1024(ped1024) => ped1024.destination(),
            Self::HashPsd2(psd2) => psd2.destination(),
            Self::HashPsd4(psd4) => psd4.destination(),
            Self::HashPsd8(psd8) => psd8.destination(),
=======
            Self::And(and) => and.destination(),
            Self::Div(div) => div.destination(),
            Self::DivWrapped(div_wrapped) => div_wrapped.destination(),
            Self::Equal(equal) => equal.destination(),
            Self::GreaterThan(greater_than) => greater_than.destination(),
            Self::GreaterThanOrEqual(greater_than_or_equal) => greater_than_or_equal.destination(),
            Self::LessThan(less_than) => less_than.destination(),
            Self::LessThanOrEqual(less_than_or_equal) => less_than_or_equal.destination(),
>>>>>>> 01769c3a
            Self::Mul(mul) => mul.destination(),
            Self::MulWrapped(mul_wrapped) => mul_wrapped.destination(),
            Self::Nand(nand) => nand.destination(),
            Self::Neg(neg) => neg.destination(),
            Self::Nor(nor) => nor.destination(),
            Self::Not(not) => not.destination(),
            Self::NotEqual(not_equal) => not_equal.destination(),
            Self::Or(or) => or.destination(),
            Self::Sub(sub) => sub.destination(),
            Self::SubWrapped(sub_wrapped) => sub_wrapped.destination(),
            Self::Xor(xor) => xor.destination(),
        }
    }

    /// Evaluates the instruction.
    #[inline]
    pub(crate) fn evaluate(&self, registers: &Registers<P>) {
        match self {
            Self::Add(instruction) => instruction.evaluate(registers),
            Self::AddWrapped(instruction) => instruction.evaluate(registers),
<<<<<<< HEAD
            Self::CommitPed64(instruction) => instruction.evaluate(registers),
            Self::CommitPed128(instruction) => instruction.evaluate(registers),
            Self::CommitPed256(instruction) => instruction.evaluate(registers),
            Self::CommitPed512(instruction) => instruction.evaluate(registers),
            Self::CommitPed1024(instruction) => instruction.evaluate(registers),
            Self::Div(instruction) => instruction.evaluate(registers),
            Self::DivWrapped(instruction) => instruction.evaluate(registers),
            Self::HashPed64(instruction) => instruction.evaluate(registers),
            Self::HashPed128(instruction) => instruction.evaluate(registers),
            Self::HashPed256(instruction) => instruction.evaluate(registers),
            Self::HashPed512(instruction) => instruction.evaluate(registers),
            Self::HashPed1024(instruction) => instruction.evaluate(registers),
            Self::HashPsd2(instruction) => instruction.evaluate(registers),
            Self::HashPsd4(instruction) => instruction.evaluate(registers),
            Self::HashPsd8(instruction) => instruction.evaluate(registers),
=======
            Self::And(instruction) => instruction.evaluate(registers),
            Self::Div(instruction) => instruction.evaluate(registers),
            Self::DivWrapped(instruction) => instruction.evaluate(registers),
            Self::Equal(instruction) => instruction.evaluate(registers),
            Self::GreaterThan(instruction) => instruction.evaluate(registers),
            Self::GreaterThanOrEqual(instruction) => instruction.evaluate(registers),
            Self::LessThan(instruction) => instruction.evaluate(registers),
            Self::LessThanOrEqual(instruction) => instruction.evaluate(registers),
>>>>>>> 01769c3a
            Self::Mul(instruction) => instruction.evaluate(registers),
            Self::MulWrapped(instruction) => instruction.evaluate(registers),
            Self::Nand(instruction) => instruction.evaluate(registers),
            Self::Neg(instruction) => instruction.evaluate(registers),
            Self::Nor(instruction) => instruction.evaluate(registers),
            Self::Not(instruction) => instruction.evaluate(registers),
            Self::NotEqual(instruction) => instruction.evaluate(registers),
            Self::Or(instruction) => instruction.evaluate(registers),
            Self::Sub(instruction) => instruction.evaluate(registers),
            Self::SubWrapped(instruction) => instruction.evaluate(registers),
            Self::Xor(instruction) => instruction.evaluate(registers),
        }
    }
}

impl<P: Program> Parser for Instruction<P> {
    type Environment = P::Environment;

    /// Parses a string into an instruction.
    #[inline]
    fn parse(string: &str) -> ParserResult<Self> {
        // Parse the whitespace and comments from the string.
        let (string, _) = Sanitizer::parse(string)?;
        // Parse the instruction from the string.
        let (string, instruction) = alt((
            // Note that order of the individual parsers matters.
            preceded(pair(tag(Add::<P>::opcode()), tag(" ")), map(Add::parse, Into::into)),
            preceded(pair(tag(AddWrapped::<P>::opcode()), tag(" ")), map(AddWrapped::parse, Into::into)),
<<<<<<< HEAD
            preceded(pair(tag(CommitPed64::<P>::opcode()), tag(" ")), map(CommitPed64::parse, Into::into)),
            preceded(pair(tag(CommitPed128::<P>::opcode()), tag(" ")), map(CommitPed128::parse, Into::into)),
            preceded(pair(tag(CommitPed256::<P>::opcode()), tag(" ")), map(CommitPed256::parse, Into::into)),
            preceded(pair(tag(CommitPed512::<P>::opcode()), tag(" ")), map(CommitPed512::parse, Into::into)),
            preceded(pair(tag(CommitPed1024::<P>::opcode()), tag(" ")), map(CommitPed1024::parse, Into::into)),
            preceded(pair(tag(Div::<P>::opcode()), tag(" ")), map(Div::parse, Into::into)),
            preceded(pair(tag(DivWrapped::<P>::opcode()), tag(" ")), map(DivWrapped::parse, Into::into)),
            preceded(pair(tag(HashPed64::<P>::opcode()), tag(" ")), map(HashPed64::parse, Into::into)),
            preceded(pair(tag(HashPed128::<P>::opcode()), tag(" ")), map(HashPed128::parse, Into::into)),
            preceded(pair(tag(HashPed256::<P>::opcode()), tag(" ")), map(HashPed256::parse, Into::into)),
            preceded(pair(tag(HashPed512::<P>::opcode()), tag(" ")), map(HashPed512::parse, Into::into)),
            preceded(pair(tag(HashPed1024::<P>::opcode()), tag(" ")), map(HashPed1024::parse, Into::into)),
            preceded(pair(tag(HashPsd2::<P>::opcode()), tag(" ")), map(HashPsd2::parse, Into::into)),
            preceded(pair(tag(HashPsd4::<P>::opcode()), tag(" ")), map(HashPsd4::parse, Into::into)),
            preceded(pair(tag(HashPsd8::<P>::opcode()), tag(" ")), map(HashPsd8::parse, Into::into)),
=======
            preceded(pair(tag(And::<P>::opcode()), tag(" ")), map(And::parse, Into::into)),
            preceded(pair(tag(Div::<P>::opcode()), tag(" ")), map(Div::parse, Into::into)),
            preceded(pair(tag(DivWrapped::<P>::opcode()), tag(" ")), map(DivWrapped::parse, Into::into)),
            preceded(pair(tag(Equal::<P>::opcode()), tag(" ")), map(Equal::parse, Into::into)),
            preceded(pair(tag(GreaterThan::<P>::opcode()), tag(" ")), map(GreaterThan::parse, Into::into)),
            preceded(
                pair(tag(GreaterThanOrEqual::<P>::opcode()), tag(" ")),
                map(GreaterThanOrEqual::parse, Into::into),
            ),
            preceded(pair(tag(LessThan::<P>::opcode()), tag(" ")), map(LessThan::parse, Into::into)),
            preceded(pair(tag(LessThanOrEqual::<P>::opcode()), tag(" ")), map(LessThanOrEqual::parse, Into::into)),
>>>>>>> 01769c3a
            preceded(pair(tag(Mul::<P>::opcode()), tag(" ")), map(Mul::parse, Into::into)),
            preceded(pair(tag(MulWrapped::<P>::opcode()), tag(" ")), map(MulWrapped::parse, Into::into)),
            preceded(pair(tag(Nand::<P>::opcode()), tag(" ")), map(Nand::parse, Into::into)),
            preceded(pair(tag(Neg::<P>::opcode()), tag(" ")), map(Neg::parse, Into::into)),
<<<<<<< HEAD
            // `alt` only takes a max of 21 parsers in a tuple, so we need to nest here.
            alt((
                preceded(pair(tag(Sub::<P>::opcode()), tag(" ")), map(Sub::parse, Into::into)),
                preceded(pair(tag(SubWrapped::<P>::opcode()), tag(" ")), map(SubWrapped::parse, Into::into)),
            )),
=======
            preceded(pair(tag(Nor::<P>::opcode()), tag(" ")), map(Nor::parse, Into::into)),
            preceded(pair(tag(Not::<P>::opcode()), tag(" ")), map(Not::parse, Into::into)),
            preceded(pair(tag(NotEqual::<P>::opcode()), tag(" ")), map(NotEqual::parse, Into::into)),
            preceded(pair(tag(Or::<P>::opcode()), tag(" ")), map(Or::parse, Into::into)),
            preceded(pair(tag(Sub::<P>::opcode()), tag(" ")), map(Sub::parse, Into::into)),
            preceded(pair(tag(SubWrapped::<P>::opcode()), tag(" ")), map(SubWrapped::parse, Into::into)),
            preceded(pair(tag(Xor::<P>::opcode()), tag(" ")), map(Xor::parse, Into::into)),
>>>>>>> 01769c3a
        ))(string)?;
        // Parse the semicolon from the string.
        let (string, _) = tag(";")(string)?;

        Ok((string, instruction))
    }
}

impl<P: Program> fmt::Display for Instruction<P> {
    fn fmt(&self, f: &mut fmt::Formatter) -> fmt::Result {
        match self {
            Self::Add(instruction) => write!(f, "{} {};", self.opcode(), instruction),
            Self::AddWrapped(instruction) => write!(f, "{} {};", self.opcode(), instruction),
<<<<<<< HEAD
            Self::CommitPed64(instruction) => write!(f, "{} {};", self.opcode(), instruction),
            Self::CommitPed128(instruction) => write!(f, "{} {};", self.opcode(), instruction),
            Self::CommitPed256(instruction) => write!(f, "{} {};", self.opcode(), instruction),
            Self::CommitPed512(instruction) => write!(f, "{} {};", self.opcode(), instruction),
            Self::CommitPed1024(instruction) => write!(f, "{} {};", self.opcode(), instruction),
            Self::Div(instruction) => write!(f, "{} {};", self.opcode(), instruction),
            Self::DivWrapped(instruction) => write!(f, "{} {};", self.opcode(), instruction),
            Self::HashPed64(instruction) => write!(f, "{} {};", self.opcode(), instruction),
            Self::HashPed128(instruction) => write!(f, "{} {};", self.opcode(), instruction),
            Self::HashPed256(instruction) => write!(f, "{} {};", self.opcode(), instruction),
            Self::HashPed512(instruction) => write!(f, "{} {};", self.opcode(), instruction),
            Self::HashPed1024(instruction) => write!(f, "{} {};", self.opcode(), instruction),
            Self::HashPsd2(instruction) => write!(f, "{} {};", self.opcode(), instruction),
            Self::HashPsd4(instruction) => write!(f, "{} {};", self.opcode(), instruction),
            Self::HashPsd8(instruction) => write!(f, "{} {};", self.opcode(), instruction),
=======
            Self::And(instruction) => write!(f, "{} {};", self.opcode(), instruction),
            Self::Div(instruction) => write!(f, "{} {};", self.opcode(), instruction),
            Self::DivWrapped(instruction) => write!(f, "{} {};", self.opcode(), instruction),
            Self::Equal(instruction) => write!(f, "{} {};", self.opcode(), instruction),
            Self::GreaterThan(instruction) => write!(f, "{} {};", self.opcode(), instruction),
            Self::GreaterThanOrEqual(instruction) => write!(f, "{} {};", self.opcode(), instruction),
            Self::LessThan(instruction) => write!(f, "{} {};", self.opcode(), instruction),
            Self::LessThanOrEqual(instruction) => write!(f, "{} {};", self.opcode(), instruction),
>>>>>>> 01769c3a
            Self::Mul(instruction) => write!(f, "{} {};", self.opcode(), instruction),
            Self::MulWrapped(instruction) => write!(f, "{} {};", self.opcode(), instruction),
            Self::Nand(instruction) => write!(f, "{} {};", self.opcode(), instruction),
            Self::Neg(instruction) => write!(f, "{} {};", self.opcode(), instruction),
            Self::Nor(instruction) => write!(f, "{} {};", self.opcode(), instruction),
            Self::Not(instruction) => write!(f, "{} {};", self.opcode(), instruction),
            Self::NotEqual(instruction) => write!(f, "{} {};", self.opcode(), instruction),
            Self::Or(instruction) => write!(f, "{} {};", self.opcode(), instruction),
            Self::Sub(instruction) => write!(f, "{} {};", self.opcode(), instruction),
            Self::SubWrapped(instruction) => write!(f, "{} {};", self.opcode(), instruction),
            Self::Xor(instruction) => write!(f, "{} {};", self.opcode(), instruction),
        }
    }
}

impl<P: Program> FromBytes for Instruction<P> {
    fn read_le<R: Read>(mut reader: R) -> IoResult<Self> {
        let code = u16::read_le(&mut reader)?;
        match code {
            0 => Ok(Self::Add(Add::read_le(&mut reader)?)),
            1 => Ok(Self::AddWrapped(AddWrapped::read_le(&mut reader)?)),
<<<<<<< HEAD
            2 => Ok(Self::CommitPed64(CommitPed64::read_le(&mut reader)?)),
            3 => Ok(Self::CommitPed128(CommitPed128::read_le(&mut reader)?)),
            4 => Ok(Self::CommitPed256(CommitPed256::read_le(&mut reader)?)),
            5 => Ok(Self::CommitPed512(CommitPed512::read_le(&mut reader)?)),
            6 => Ok(Self::CommitPed1024(CommitPed1024::read_le(&mut reader)?)),
            7 => Ok(Self::Div(Div::read_le(&mut reader)?)),
            8 => Ok(Self::DivWrapped(DivWrapped::read_le(&mut reader)?)),
            9 => Ok(Self::HashPed64(HashPed64::read_le(&mut reader)?)),
            10 => Ok(Self::HashPed128(HashPed128::read_le(&mut reader)?)),
            11 => Ok(Self::HashPed256(HashPed256::read_le(&mut reader)?)),
            12 => Ok(Self::HashPed512(HashPed512::read_le(&mut reader)?)),
            13 => Ok(Self::HashPed1024(HashPed1024::read_le(&mut reader)?)),
            14 => Ok(Self::HashPsd2(HashPsd2::read_le(&mut reader)?)),
            15 => Ok(Self::HashPsd4(HashPsd4::read_le(&mut reader)?)),
            16 => Ok(Self::HashPsd8(HashPsd8::read_le(&mut reader)?)),
            17 => Ok(Self::Mul(Mul::read_le(&mut reader)?)),
            18 => Ok(Self::MulWrapped(MulWrapped::read_le(&mut reader)?)),
            19 => Ok(Self::Neg(Neg::read_le(&mut reader)?)),
            20 => Ok(Self::Sub(Sub::read_le(&mut reader)?)),
            21 => Ok(Self::SubWrapped(SubWrapped::read_le(&mut reader)?)),
            22.. => Err(error(format!("Failed to deserialize an instruction of code {code}"))),
=======
            2 => Ok(Self::And(And::read_le(&mut reader)?)),
            3 => Ok(Self::Div(Div::read_le(&mut reader)?)),
            4 => Ok(Self::DivWrapped(DivWrapped::read_le(&mut reader)?)),
            5 => Ok(Self::Equal(Equal::read_le(&mut reader)?)),
            6 => Ok(Self::GreaterThan(GreaterThan::read_le(&mut reader)?)),
            7 => Ok(Self::GreaterThanOrEqual(GreaterThanOrEqual::read_le(&mut reader)?)),
            8 => Ok(Self::LessThan(LessThan::read_le(&mut reader)?)),
            9 => Ok(Self::LessThanOrEqual(LessThanOrEqual::read_le(&mut reader)?)),
            10 => Ok(Self::Mul(Mul::read_le(&mut reader)?)),
            11 => Ok(Self::MulWrapped(MulWrapped::read_le(&mut reader)?)),
            12 => Ok(Self::Nand(Nand::read_le(&mut reader)?)),
            13 => Ok(Self::Neg(Neg::read_le(&mut reader)?)),
            14 => Ok(Self::Nor(Nor::read_le(&mut reader)?)),
            15 => Ok(Self::Not(Not::read_le(&mut reader)?)),
            16 => Ok(Self::NotEqual(NotEqual::read_le(&mut reader)?)),
            17 => Ok(Self::Or(Or::read_le(&mut reader)?)),
            18 => Ok(Self::Sub(Sub::read_le(&mut reader)?)),
            19 => Ok(Self::SubWrapped(SubWrapped::read_le(&mut reader)?)),
            20 => Ok(Self::Xor(Xor::read_le(&mut reader)?)),
            21.. => Err(error(format!("Failed to deserialize an instruction of code {code}"))),
>>>>>>> 01769c3a
        }
    }
}

impl<P: Program> ToBytes for Instruction<P> {
    fn write_le<W: Write>(&self, mut writer: W) -> IoResult<()> {
        match self {
            Self::Add(instruction) => {
                u16::write_le(&0u16, &mut writer)?;
                instruction.write_le(&mut writer)
            }
            Self::AddWrapped(instruction) => {
                u16::write_le(&1u16, &mut writer)?;
                instruction.write_le(&mut writer)
            }
<<<<<<< HEAD
            Self::CommitPed64(instruction) => {
                u16::write_le(&2u16, &mut writer)?;
                instruction.write_le(&mut writer)
            }
            Self::CommitPed128(instruction) => {
                u16::write_le(&3u16, &mut writer)?;
                instruction.write_le(&mut writer)
            }
            Self::CommitPed256(instruction) => {
                u16::write_le(&4u16, &mut writer)?;
                instruction.write_le(&mut writer)
            }
            Self::CommitPed512(instruction) => {
                u16::write_le(&5u16, &mut writer)?;
                instruction.write_le(&mut writer)
            }
            Self::CommitPed1024(instruction) => {
                u16::write_le(&6u16, &mut writer)?;
                instruction.write_le(&mut writer)
            }
            Self::Div(instruction) => {
                u16::write_le(&7u16, &mut writer)?;
                instruction.write_le(&mut writer)
            }
            Self::DivWrapped(instruction) => {
                u16::write_le(&8u16, &mut writer)?;
                instruction.write_le(&mut writer)
            }
            Self::HashPed64(instruction) => {
                u16::write_le(&9u16, &mut writer)?;
                instruction.write_le(&mut writer)
            }
            Self::HashPed128(instruction) => {
                u16::write_le(&10u16, &mut writer)?;
                instruction.write_le(&mut writer)
            }
            Self::HashPed256(instruction) => {
                u16::write_le(&11u16, &mut writer)?;
                instruction.write_le(&mut writer)
            }
            Self::HashPed512(instruction) => {
                u16::write_le(&12u16, &mut writer)?;
                instruction.write_le(&mut writer)
            }
            Self::HashPed1024(instruction) => {
                u16::write_le(&13u16, &mut writer)?;
                instruction.write_le(&mut writer)
            }
            Self::HashPsd2(instruction) => {
                u16::write_le(&14u16, &mut writer)?;
                instruction.write_le(&mut writer)
            }
            Self::HashPsd4(instruction) => {
                u16::write_le(&15u16, &mut writer)?;
                instruction.write_le(&mut writer)
            }
            Self::HashPsd8(instruction) => {
                u16::write_le(&16u16, &mut writer)?;
                instruction.write_le(&mut writer)
            }
            Self::Mul(instruction) => {
                u16::write_le(&17u16, &mut writer)?;
                instruction.write_le(&mut writer)
            }
            Self::MulWrapped(instruction) => {
                u16::write_le(&18u16, &mut writer)?;
                instruction.write_le(&mut writer)
            }
            Self::Neg(instruction) => {
                u16::write_le(&19u16, &mut writer)?;
                instruction.write_le(&mut writer)
            }
            Self::Sub(instruction) => {
                u16::write_le(&20u16, &mut writer)?;
                instruction.write_le(&mut writer)
            }
            Self::SubWrapped(instruction) => {
                u16::write_le(&21u16, &mut writer)?;
                instruction.write_le(&mut writer)
            }
=======
            Self::And(instruction) => {
                u16::write_le(&2u16, &mut writer)?;
                instruction.write_le(&mut writer)
            }
            Self::Div(instruction) => {
                u16::write_le(&3u16, &mut writer)?;
                instruction.write_le(&mut writer)
            }
            Self::DivWrapped(instruction) => {
                u16::write_le(&4u16, &mut writer)?;
                instruction.write_le(&mut writer)
            }
            Self::Equal(instruction) => {
                u16::write_le(&5u16, &mut writer)?;
                instruction.write_le(&mut writer)
            }
            Self::GreaterThan(instruction) => {
                u16::write_le(&6u16, &mut writer)?;
                instruction.write_le(&mut writer)
            }
            Self::GreaterThanOrEqual(instruction) => {
                u16::write_le(&7u16, &mut writer)?;
                instruction.write_le(&mut writer)
            }
            Self::LessThan(instruction) => {
                u16::write_le(&8u16, &mut writer)?;
                instruction.write_le(&mut writer)
            }
            Self::LessThanOrEqual(instruction) => {
                u16::write_le(&9u16, &mut writer)?;
                instruction.write_le(&mut writer)
            }
            Self::Mul(instruction) => {
                u16::write_le(&10u16, &mut writer)?;
                instruction.write_le(&mut writer)
            }
            Self::MulWrapped(instruction) => {
                u16::write_le(&11u16, &mut writer)?;
                instruction.write_le(&mut writer)
            }
            Self::Nand(instruction) => {
                u16::write_le(&12u16, &mut writer)?;
                instruction.write_le(&mut writer)
            }
            Self::Neg(instruction) => {
                u16::write_le(&13u16, &mut writer)?;
                instruction.write_le(&mut writer)
            }
            Self::Nor(instruction) => {
                u16::write_le(&14u16, &mut writer)?;
                instruction.write_le(&mut writer)
            }
            Self::Not(instruction) => {
                u16::write_le(&15u16, &mut writer)?;
                instruction.write_le(&mut writer)
            }
            Self::NotEqual(instruction) => {
                u16::write_le(&16u16, &mut writer)?;
                instruction.write_le(&mut writer)
            }
            Self::Or(instruction) => {
                u16::write_le(&17u16, &mut writer)?;
                instruction.write_le(&mut writer)
            }
            Self::Sub(instruction) => {
                u16::write_le(&18u16, &mut writer)?;
                instruction.write_le(&mut writer)
            }
            Self::SubWrapped(instruction) => {
                u16::write_le(&19u16, &mut writer)?;
                instruction.write_le(&mut writer)
            }
            Self::Xor(instruction) => {
                u16::write_le(&20u16, &mut writer)?;
                instruction.write_le(&mut writer)
            }
>>>>>>> 01769c3a
        }
    }
}

#[cfg(test)]
mod tests {
    use crate::{
        function::{instructions::Opcode, Operation, Registers},
        Parser,
        Process,
        Register,
        Value,
    };

    type P = Process;

    pub fn test_binary<Op: Operation<P> + Opcode>(a_str: &str, b_str: &str, expected_str: &str) {
        let a = Value::<P>::from_str(a_str);
        let b = Value::<P>::from_str(b_str);
        let expected = Value::<P>::from_str(expected_str);

        let registers = Registers::<P>::default();
        registers.define(&Register::from_str("r0"));
        registers.define(&Register::from_str("r1"));
        registers.define(&Register::from_str("r2"));
        registers.assign(&Register::from_str("r0"), a);
        registers.assign(&Register::from_str("r1"), b);

        Op::from_str("r0 r1 into r2").evaluate(&registers);
        let candidate = registers.load(&Register::from_str("r2"));
        assert_eq!(
            expected,
            candidate,
            "Expected '{} {} {}' to output {} but got {}",
            Op::opcode(),
            a_str,
            b_str,
            expected_str,
            candidate
        );
    }

    pub fn test_unary<Op: Operation<P> + Opcode>(input_str: &str, expected_str: &str) {
        let input = Value::<P>::from_str(input_str);
        let expected = Value::<P>::from_str(expected_str);

        let registers = Registers::<P>::default();
        registers.define(&Register::from_str("r0"));
        registers.define(&Register::from_str("r1"));
        registers.assign(&Register::from_str("r0"), input);

        Op::from_str("r0 into r1").evaluate(&registers);
        let candidate = registers.load(&Register::from_str("r1"));
        assert_eq!(
            expected,
            candidate,
            "Expected '{} {}' to output {} but got {}",
            Op::opcode(),
            input_str,
            expected_str,
            candidate
        );
    }

    #[macro_export]
    macro_rules! test_instruction_halts {
        ($test_name:ident, $operation: ident, $reason: expr, $a: expr, $b: expr) => {
            #[test]
            #[should_panic(expected = $reason)]
            fn $test_name() {
                use $crate::{function::instructions::tests::test_binary, Process};
                test_binary::<$operation<Process>>($a, $b, "\"Unreachable\"");
            }
        };

        ($test_name:ident, $operation: ident, $reason: expr, $input: expr) => {
            #[test]
            #[should_panic(expected = $reason)]
            fn $test_name() {
                use $crate::{function::instructions::tests::test_unary, Process};
                test_unary::<$operation<Process>>($input, "\"Unreachable\"");
            }
        };
    }

    #[macro_export]
    macro_rules! unary_instruction_test {
        ($test_name:ident, $operation: ident, $input:expr, $expected:expr) => {
            #[test]
            fn $test_name() {
                use $crate::{function::instructions::tests::test_unary, Process};
                test_unary::<$operation<Process>>($input, $expected);
            }
        };
    }

    #[macro_export]
    macro_rules! binary_instruction_test {
        ($test_name:ident, $operation: ident, $a:expr, $b:expr, $expected:expr) => {
            #[test]
            fn $test_name() {
                use $crate::{function::instructions::tests::test_binary, Process};
                test_binary::<$operation<Process>>($a, $b, $expected);
            }
        };
    }

    #[macro_export]
    macro_rules! test_modes {
        ($type: ident, $operation: ident, $a: expr, $b: expr, $expected: expr) => {
            test_modes!($type, $operation, $a, $b, $expected, [
                ["public", "public", "private"],
                ["public", "constant", "private"],
                ["public", "private", "private"],
                ["private", "constant", "private"],
                ["private", "public", "private"],
                ["private", "private", "private"],
                ["constant", "private", "private"],
                ["constant", "public", "private"],
                ["constant", "constant", "constant"],
            ]);
        };

        ($type: ident, $operation: ident, $a: expr, $b: expr, $expected: expr, $modes: expr) => {
            paste::paste! {
                #[test]
                fn [<test_ $operation:lower _ $type _modes>]() {
                    use super::*;
                    use $crate::{
                        function::instructions::tests::test_binary,
                        Process,
                    };

                    for [a_mode, b_mode, expected_mode] in $modes.iter() {
                        test_binary::<$operation<Process>>(
                            &format!("{}.{}", $a, a_mode),
                            &format!("{}.{}", $b, b_mode),
                            &format!("{}.{}", $expected, expected_mode),
                        );
                    }
                }
            }
        };

        ($type: ident, $operation: ident, $input: expr, $expected: expr) => {
            paste::paste! {
                #[test]
                fn [<test_ $operation:lower _ $type _modes>]() {
                    use super::*;
                    use $crate::{
                        function::instructions::tests::test_unary,
                        Process,
                    };

                    test_unary::<$operation<Process>>(
                        &format!("{}.{}", $input, "public"),
                        &format!("{}.{}", $expected, "private"),
                    );

                    test_unary::<$operation<Process>>(
                        &format!("{}.{}", $input, "private"),
                        &format!("{}.{}", $expected, "private"),
                    );

                    test_unary::<$operation<Process>>(
                        &format!("{}.{}", $input, "constant"),
                        &format!("{}.{}", $expected, "constant"),
                    );
                }
            }
        };
    }
}<|MERGE_RESOLUTION|>--- conflicted
+++ resolved
@@ -32,25 +32,23 @@
 pub(super) mod div_wrapped;
 pub(super) use div_wrapped::*;
 
-<<<<<<< HEAD
+pub(super) mod equal;
+pub(super) use equal::*;
+
+pub(super) mod gt;
+pub(super) use gt::*;
+
+pub(super) mod ge;
+pub(super) use ge::*;
+
 pub(super) mod hash;
 pub(super) use hash::*;
-=======
-pub(super) mod equal;
-pub(super) use equal::*;
-
-pub(super) mod gt;
-pub(super) use gt::*;
-
-pub(super) mod ge;
-pub(super) use ge::*;
 
 pub(super) mod lt;
 pub(super) use lt::*;
 
 pub(super) mod le;
 pub(super) use le::*;
->>>>>>> 01769c3a
 
 pub(super) mod mul;
 pub(super) use mul::*;
@@ -155,7 +153,8 @@
     Add(Add<P>),
     /// Adds `first` with `second`, wrapping around at the boundary of the type, and storing the outcome in `destination`.
     AddWrapped(AddWrapped<P>),
-<<<<<<< HEAD
+    /// Performs a bitwise AND operation on `first` and `second`, storing the outcome in `destination`.
+    And(And<P>),
     /// Performs a Pedersen commitment taking a 64-bit value as input.
     CommitPed64(CommitPed64<P>),
     /// Performs a Pedersen commitment taking a 128-bit value as input.
@@ -166,15 +165,16 @@
     CommitPed512(CommitPed512<P>),
     /// Performs a Pedersen commitment taking a 1024-bit value as input.
     CommitPed1024(CommitPed1024<P>),
-=======
-    /// Performs a bitwise AND operation on `first` and `second`, storing the outcome in `destination`.
-    And(And<P>),
->>>>>>> 01769c3a
     /// Divides `first` by `second`, storing the outcome in `destination`.
     Div(Div<P>),
     /// Divides `first` by `second`, wrapping around at the boundary of the type, and storing the outcome in `destination`.
     DivWrapped(DivWrapped<P>),
-<<<<<<< HEAD
+    /// Checks if `first` is equal to `second`, storing the outcome in `destination`.
+    Equal(Equal<P>),
+    /// Checks if `first` is greater than `second`, storing the result in `destination`.
+    GreaterThan(GreaterThan<P>),
+    /// Checks if `first` is greater than or equal to `second`, storing the result in `destination`.
+    GreaterThanOrEqual(GreaterThanOrEqual<P>),
     /// Performs a Pedersen hash taking a 64-bit value as input.
     HashPed64(HashPed64<P>),
     /// Performs a Pedersen hash taking a 128-bit value as input.
@@ -191,18 +191,10 @@
     HashPsd4(HashPsd4<P>),
     /// Performs a Poseidon hash with an input rate of 8.
     HashPsd8(HashPsd8<P>),
-=======
-    /// Checks if `first` is equal to `second`, storing the outcome in `destination`.
-    Equal(Equal<P>),
-    /// Checks if `first` is greater than `second`, storing the result in `destination`.
-    GreaterThan(GreaterThan<P>),
-    /// Checks if `first` is greater than or equal to `second`, storing the result in `destination`.
-    GreaterThanOrEqual(GreaterThanOrEqual<P>),
     /// Checks if `first` is less than `second`, storing the outcome in `destination`.
     LessThan(LessThan<P>),
     /// Checks if `first` is less than or equal to `second`, storing the outcome in `destination`.
     LessThanOrEqual(LessThanOrEqual<P>),
->>>>>>> 01769c3a
     /// Multiplies `first` with `second`, storing the outcome in `destination`.
     Mul(Mul<P>),
     /// Multiplies `first` with `second`, wrapping around at the boundary of the type, and storing the outcome in `destination`.
@@ -234,12 +226,17 @@
         match self {
             Self::Add(..) => Add::<P>::opcode(),
             Self::AddWrapped(..) => AddWrapped::<P>::opcode(),
-<<<<<<< HEAD
+            Self::And(..) => And::<P>::opcode(),
             Self::CommitPed64(..) => CommitPed64::<P>::opcode(),
             Self::CommitPed128(..) => CommitPed128::<P>::opcode(),
             Self::CommitPed256(..) => CommitPed256::<P>::opcode(),
             Self::CommitPed512(..) => CommitPed512::<P>::opcode(),
             Self::CommitPed1024(..) => CommitPed1024::<P>::opcode(),
+            Self::Div(..) => Div::<P>::opcode(),
+            Self::DivWrapped(..) => DivWrapped::<P>::opcode(),
+            Self::Equal(..) => Equal::<P>::opcode(),
+            Self::GreaterThan(..) => GreaterThan::<P>::opcode(),
+            Self::GreaterThanOrEqual(..) => GreaterThanOrEqual::<P>::opcode(),
             Self::HashPed64(..) => HashPed64::<P>::opcode(),
             Self::HashPed128(..) => HashPed128::<P>::opcode(),
             Self::HashPed256(..) => HashPed256::<P>::opcode(),
@@ -248,14 +245,6 @@
             Self::HashPsd2(..) => HashPsd2::<P>::opcode(),
             Self::HashPsd4(..) => HashPsd4::<P>::opcode(),
             Self::HashPsd8(..) => HashPsd8::<P>::opcode(),
-=======
-            Self::And(..) => And::<P>::opcode(),
->>>>>>> 01769c3a
-            Self::Div(..) => Div::<P>::opcode(),
-            Self::DivWrapped(..) => DivWrapped::<P>::opcode(),
-            Self::Equal(..) => Equal::<P>::opcode(),
-            Self::GreaterThan(..) => GreaterThan::<P>::opcode(),
-            Self::GreaterThanOrEqual(..) => GreaterThanOrEqual::<P>::opcode(),
             Self::LessThan(..) => LessThan::<P>::opcode(),
             Self::LessThanOrEqual(..) => LessThanOrEqual::<P>::opcode(),
             Self::Mul(..) => Mul::<P>::opcode(),
@@ -278,7 +267,7 @@
         match self {
             Self::Add(add) => add.operands(),
             Self::AddWrapped(add_wrapped) => add_wrapped.operands(),
-<<<<<<< HEAD
+            Self::And(and) => and.operands(),
             Self::CommitPed64(ped64) => ped64.operands(),
             Self::CommitPed128(ped128) => ped128.operands(),
             Self::CommitPed256(ped256) => ped256.operands(),
@@ -286,6 +275,9 @@
             Self::CommitPed1024(ped1024) => ped1024.operands(),
             Self::Div(div) => div.operands(),
             Self::DivWrapped(div_wrapped) => div_wrapped.operands(),
+            Self::Equal(equal) => equal.operands(),
+            Self::GreaterThan(greater_than) => greater_than.operands(),
+            Self::GreaterThanOrEqual(greater_than_or_equal) => greater_than_or_equal.operands(),
             Self::HashPed64(ped64) => ped64.operands(),
             Self::HashPed128(ped128) => ped128.operands(),
             Self::HashPed256(ped256) => ped256.operands(),
@@ -294,16 +286,8 @@
             Self::HashPsd2(psd2) => psd2.operands(),
             Self::HashPsd4(psd4) => psd4.operands(),
             Self::HashPsd8(psd8) => psd8.operands(),
-=======
-            Self::And(and) => and.operands(),
-            Self::Div(div) => div.operands(),
-            Self::DivWrapped(div_wrapped) => div_wrapped.operands(),
-            Self::Equal(equal) => equal.operands(),
-            Self::GreaterThan(greater_than) => greater_than.operands(),
-            Self::GreaterThanOrEqual(greater_than_or_equal) => greater_than_or_equal.operands(),
             Self::LessThan(less_than) => less_than.operands(),
             Self::LessThanOrEqual(less_than_or_equal) => less_than_or_equal.operands(),
->>>>>>> 01769c3a
             Self::Mul(mul) => mul.operands(),
             Self::MulWrapped(mul_wrapped) => mul_wrapped.operands(),
             Self::Nand(nand) => nand.operands(),
@@ -324,7 +308,7 @@
         match self {
             Self::Add(add) => add.destination(),
             Self::AddWrapped(add_wrapped) => add_wrapped.destination(),
-<<<<<<< HEAD
+            Self::And(and) => and.destination(),
             Self::CommitPed64(ped64) => ped64.destination(),
             Self::CommitPed128(ped128) => ped128.destination(),
             Self::CommitPed256(ped256) => ped256.destination(),
@@ -332,6 +316,9 @@
             Self::CommitPed1024(ped1024) => ped1024.destination(),
             Self::Div(div) => div.destination(),
             Self::DivWrapped(div_wrapped) => div_wrapped.destination(),
+            Self::Equal(equal) => equal.destination(),
+            Self::GreaterThan(greater_than) => greater_than.destination(),
+            Self::GreaterThanOrEqual(greater_than_or_equal) => greater_than_or_equal.destination(),
             Self::HashPed64(ped64) => ped64.destination(),
             Self::HashPed128(ped128) => ped128.destination(),
             Self::HashPed256(ped256) => ped256.destination(),
@@ -340,16 +327,8 @@
             Self::HashPsd2(psd2) => psd2.destination(),
             Self::HashPsd4(psd4) => psd4.destination(),
             Self::HashPsd8(psd8) => psd8.destination(),
-=======
-            Self::And(and) => and.destination(),
-            Self::Div(div) => div.destination(),
-            Self::DivWrapped(div_wrapped) => div_wrapped.destination(),
-            Self::Equal(equal) => equal.destination(),
-            Self::GreaterThan(greater_than) => greater_than.destination(),
-            Self::GreaterThanOrEqual(greater_than_or_equal) => greater_than_or_equal.destination(),
             Self::LessThan(less_than) => less_than.destination(),
             Self::LessThanOrEqual(less_than_or_equal) => less_than_or_equal.destination(),
->>>>>>> 01769c3a
             Self::Mul(mul) => mul.destination(),
             Self::MulWrapped(mul_wrapped) => mul_wrapped.destination(),
             Self::Nand(nand) => nand.destination(),
@@ -370,7 +349,7 @@
         match self {
             Self::Add(instruction) => instruction.evaluate(registers),
             Self::AddWrapped(instruction) => instruction.evaluate(registers),
-<<<<<<< HEAD
+            Self::And(instruction) => instruction.evaluate(registers),
             Self::CommitPed64(instruction) => instruction.evaluate(registers),
             Self::CommitPed128(instruction) => instruction.evaluate(registers),
             Self::CommitPed256(instruction) => instruction.evaluate(registers),
@@ -378,6 +357,9 @@
             Self::CommitPed1024(instruction) => instruction.evaluate(registers),
             Self::Div(instruction) => instruction.evaluate(registers),
             Self::DivWrapped(instruction) => instruction.evaluate(registers),
+            Self::Equal(instruction) => instruction.evaluate(registers),
+            Self::GreaterThan(instruction) => instruction.evaluate(registers),
+            Self::GreaterThanOrEqual(instruction) => instruction.evaluate(registers),
             Self::HashPed64(instruction) => instruction.evaluate(registers),
             Self::HashPed128(instruction) => instruction.evaluate(registers),
             Self::HashPed256(instruction) => instruction.evaluate(registers),
@@ -386,16 +368,8 @@
             Self::HashPsd2(instruction) => instruction.evaluate(registers),
             Self::HashPsd4(instruction) => instruction.evaluate(registers),
             Self::HashPsd8(instruction) => instruction.evaluate(registers),
-=======
-            Self::And(instruction) => instruction.evaluate(registers),
-            Self::Div(instruction) => instruction.evaluate(registers),
-            Self::DivWrapped(instruction) => instruction.evaluate(registers),
-            Self::Equal(instruction) => instruction.evaluate(registers),
-            Self::GreaterThan(instruction) => instruction.evaluate(registers),
-            Self::GreaterThanOrEqual(instruction) => instruction.evaluate(registers),
             Self::LessThan(instruction) => instruction.evaluate(registers),
             Self::LessThanOrEqual(instruction) => instruction.evaluate(registers),
->>>>>>> 01769c3a
             Self::Mul(instruction) => instruction.evaluate(registers),
             Self::MulWrapped(instruction) => instruction.evaluate(registers),
             Self::Nand(instruction) => instruction.evaluate(registers),
@@ -424,24 +398,12 @@
             // Note that order of the individual parsers matters.
             preceded(pair(tag(Add::<P>::opcode()), tag(" ")), map(Add::parse, Into::into)),
             preceded(pair(tag(AddWrapped::<P>::opcode()), tag(" ")), map(AddWrapped::parse, Into::into)),
-<<<<<<< HEAD
+            preceded(pair(tag(And::<P>::opcode()), tag(" ")), map(And::parse, Into::into)),
             preceded(pair(tag(CommitPed64::<P>::opcode()), tag(" ")), map(CommitPed64::parse, Into::into)),
             preceded(pair(tag(CommitPed128::<P>::opcode()), tag(" ")), map(CommitPed128::parse, Into::into)),
             preceded(pair(tag(CommitPed256::<P>::opcode()), tag(" ")), map(CommitPed256::parse, Into::into)),
             preceded(pair(tag(CommitPed512::<P>::opcode()), tag(" ")), map(CommitPed512::parse, Into::into)),
             preceded(pair(tag(CommitPed1024::<P>::opcode()), tag(" ")), map(CommitPed1024::parse, Into::into)),
-            preceded(pair(tag(Div::<P>::opcode()), tag(" ")), map(Div::parse, Into::into)),
-            preceded(pair(tag(DivWrapped::<P>::opcode()), tag(" ")), map(DivWrapped::parse, Into::into)),
-            preceded(pair(tag(HashPed64::<P>::opcode()), tag(" ")), map(HashPed64::parse, Into::into)),
-            preceded(pair(tag(HashPed128::<P>::opcode()), tag(" ")), map(HashPed128::parse, Into::into)),
-            preceded(pair(tag(HashPed256::<P>::opcode()), tag(" ")), map(HashPed256::parse, Into::into)),
-            preceded(pair(tag(HashPed512::<P>::opcode()), tag(" ")), map(HashPed512::parse, Into::into)),
-            preceded(pair(tag(HashPed1024::<P>::opcode()), tag(" ")), map(HashPed1024::parse, Into::into)),
-            preceded(pair(tag(HashPsd2::<P>::opcode()), tag(" ")), map(HashPsd2::parse, Into::into)),
-            preceded(pair(tag(HashPsd4::<P>::opcode()), tag(" ")), map(HashPsd4::parse, Into::into)),
-            preceded(pair(tag(HashPsd8::<P>::opcode()), tag(" ")), map(HashPsd8::parse, Into::into)),
-=======
-            preceded(pair(tag(And::<P>::opcode()), tag(" ")), map(And::parse, Into::into)),
             preceded(pair(tag(Div::<P>::opcode()), tag(" ")), map(Div::parse, Into::into)),
             preceded(pair(tag(DivWrapped::<P>::opcode()), tag(" ")), map(DivWrapped::parse, Into::into)),
             preceded(pair(tag(Equal::<P>::opcode()), tag(" ")), map(Equal::parse, Into::into)),
@@ -450,28 +412,30 @@
                 pair(tag(GreaterThanOrEqual::<P>::opcode()), tag(" ")),
                 map(GreaterThanOrEqual::parse, Into::into),
             ),
-            preceded(pair(tag(LessThan::<P>::opcode()), tag(" ")), map(LessThan::parse, Into::into)),
-            preceded(pair(tag(LessThanOrEqual::<P>::opcode()), tag(" ")), map(LessThanOrEqual::parse, Into::into)),
->>>>>>> 01769c3a
-            preceded(pair(tag(Mul::<P>::opcode()), tag(" ")), map(Mul::parse, Into::into)),
-            preceded(pair(tag(MulWrapped::<P>::opcode()), tag(" ")), map(MulWrapped::parse, Into::into)),
-            preceded(pair(tag(Nand::<P>::opcode()), tag(" ")), map(Nand::parse, Into::into)),
-            preceded(pair(tag(Neg::<P>::opcode()), tag(" ")), map(Neg::parse, Into::into)),
-<<<<<<< HEAD
+            preceded(pair(tag(HashPed64::<P>::opcode()), tag(" ")), map(HashPed64::parse, Into::into)),
+            preceded(pair(tag(HashPed128::<P>::opcode()), tag(" ")), map(HashPed128::parse, Into::into)),
+            preceded(pair(tag(HashPed256::<P>::opcode()), tag(" ")), map(HashPed256::parse, Into::into)),
+            preceded(pair(tag(HashPed512::<P>::opcode()), tag(" ")), map(HashPed512::parse, Into::into)),
             // `alt` only takes a max of 21 parsers in a tuple, so we need to nest here.
             alt((
+                preceded(pair(tag(HashPed1024::<P>::opcode()), tag(" ")), map(HashPed1024::parse, Into::into)),
+                preceded(pair(tag(HashPsd2::<P>::opcode()), tag(" ")), map(HashPsd2::parse, Into::into)),
+                preceded(pair(tag(HashPsd4::<P>::opcode()), tag(" ")), map(HashPsd4::parse, Into::into)),
+                preceded(pair(tag(HashPsd8::<P>::opcode()), tag(" ")), map(HashPsd8::parse, Into::into)),
+                preceded(pair(tag(LessThan::<P>::opcode()), tag(" ")), map(LessThan::parse, Into::into)),
+                preceded(pair(tag(LessThanOrEqual::<P>::opcode()), tag(" ")), map(LessThanOrEqual::parse, Into::into)),
+                preceded(pair(tag(Mul::<P>::opcode()), tag(" ")), map(Mul::parse, Into::into)),
+                preceded(pair(tag(MulWrapped::<P>::opcode()), tag(" ")), map(MulWrapped::parse, Into::into)),
+                preceded(pair(tag(Nand::<P>::opcode()), tag(" ")), map(Nand::parse, Into::into)),
+                preceded(pair(tag(Neg::<P>::opcode()), tag(" ")), map(Neg::parse, Into::into)),
+                preceded(pair(tag(Nor::<P>::opcode()), tag(" ")), map(Nor::parse, Into::into)),
+                preceded(pair(tag(Not::<P>::opcode()), tag(" ")), map(Not::parse, Into::into)),
+                preceded(pair(tag(NotEqual::<P>::opcode()), tag(" ")), map(NotEqual::parse, Into::into)),
+                preceded(pair(tag(Or::<P>::opcode()), tag(" ")), map(Or::parse, Into::into)),
                 preceded(pair(tag(Sub::<P>::opcode()), tag(" ")), map(Sub::parse, Into::into)),
                 preceded(pair(tag(SubWrapped::<P>::opcode()), tag(" ")), map(SubWrapped::parse, Into::into)),
+                preceded(pair(tag(Xor::<P>::opcode()), tag(" ")), map(Xor::parse, Into::into)),
             )),
-=======
-            preceded(pair(tag(Nor::<P>::opcode()), tag(" ")), map(Nor::parse, Into::into)),
-            preceded(pair(tag(Not::<P>::opcode()), tag(" ")), map(Not::parse, Into::into)),
-            preceded(pair(tag(NotEqual::<P>::opcode()), tag(" ")), map(NotEqual::parse, Into::into)),
-            preceded(pair(tag(Or::<P>::opcode()), tag(" ")), map(Or::parse, Into::into)),
-            preceded(pair(tag(Sub::<P>::opcode()), tag(" ")), map(Sub::parse, Into::into)),
-            preceded(pair(tag(SubWrapped::<P>::opcode()), tag(" ")), map(SubWrapped::parse, Into::into)),
-            preceded(pair(tag(Xor::<P>::opcode()), tag(" ")), map(Xor::parse, Into::into)),
->>>>>>> 01769c3a
         ))(string)?;
         // Parse the semicolon from the string.
         let (string, _) = tag(";")(string)?;
@@ -485,7 +449,7 @@
         match self {
             Self::Add(instruction) => write!(f, "{} {};", self.opcode(), instruction),
             Self::AddWrapped(instruction) => write!(f, "{} {};", self.opcode(), instruction),
-<<<<<<< HEAD
+            Self::And(instruction) => write!(f, "{} {};", self.opcode(), instruction),
             Self::CommitPed64(instruction) => write!(f, "{} {};", self.opcode(), instruction),
             Self::CommitPed128(instruction) => write!(f, "{} {};", self.opcode(), instruction),
             Self::CommitPed256(instruction) => write!(f, "{} {};", self.opcode(), instruction),
@@ -493,6 +457,9 @@
             Self::CommitPed1024(instruction) => write!(f, "{} {};", self.opcode(), instruction),
             Self::Div(instruction) => write!(f, "{} {};", self.opcode(), instruction),
             Self::DivWrapped(instruction) => write!(f, "{} {};", self.opcode(), instruction),
+            Self::Equal(instruction) => write!(f, "{} {};", self.opcode(), instruction),
+            Self::GreaterThan(instruction) => write!(f, "{} {};", self.opcode(), instruction),
+            Self::GreaterThanOrEqual(instruction) => write!(f, "{} {};", self.opcode(), instruction),
             Self::HashPed64(instruction) => write!(f, "{} {};", self.opcode(), instruction),
             Self::HashPed128(instruction) => write!(f, "{} {};", self.opcode(), instruction),
             Self::HashPed256(instruction) => write!(f, "{} {};", self.opcode(), instruction),
@@ -501,16 +468,8 @@
             Self::HashPsd2(instruction) => write!(f, "{} {};", self.opcode(), instruction),
             Self::HashPsd4(instruction) => write!(f, "{} {};", self.opcode(), instruction),
             Self::HashPsd8(instruction) => write!(f, "{} {};", self.opcode(), instruction),
-=======
-            Self::And(instruction) => write!(f, "{} {};", self.opcode(), instruction),
-            Self::Div(instruction) => write!(f, "{} {};", self.opcode(), instruction),
-            Self::DivWrapped(instruction) => write!(f, "{} {};", self.opcode(), instruction),
-            Self::Equal(instruction) => write!(f, "{} {};", self.opcode(), instruction),
-            Self::GreaterThan(instruction) => write!(f, "{} {};", self.opcode(), instruction),
-            Self::GreaterThanOrEqual(instruction) => write!(f, "{} {};", self.opcode(), instruction),
             Self::LessThan(instruction) => write!(f, "{} {};", self.opcode(), instruction),
             Self::LessThanOrEqual(instruction) => write!(f, "{} {};", self.opcode(), instruction),
->>>>>>> 01769c3a
             Self::Mul(instruction) => write!(f, "{} {};", self.opcode(), instruction),
             Self::MulWrapped(instruction) => write!(f, "{} {};", self.opcode(), instruction),
             Self::Nand(instruction) => write!(f, "{} {};", self.opcode(), instruction),
@@ -532,50 +491,39 @@
         match code {
             0 => Ok(Self::Add(Add::read_le(&mut reader)?)),
             1 => Ok(Self::AddWrapped(AddWrapped::read_le(&mut reader)?)),
-<<<<<<< HEAD
-            2 => Ok(Self::CommitPed64(CommitPed64::read_le(&mut reader)?)),
-            3 => Ok(Self::CommitPed128(CommitPed128::read_le(&mut reader)?)),
-            4 => Ok(Self::CommitPed256(CommitPed256::read_le(&mut reader)?)),
-            5 => Ok(Self::CommitPed512(CommitPed512::read_le(&mut reader)?)),
-            6 => Ok(Self::CommitPed1024(CommitPed1024::read_le(&mut reader)?)),
-            7 => Ok(Self::Div(Div::read_le(&mut reader)?)),
-            8 => Ok(Self::DivWrapped(DivWrapped::read_le(&mut reader)?)),
-            9 => Ok(Self::HashPed64(HashPed64::read_le(&mut reader)?)),
-            10 => Ok(Self::HashPed128(HashPed128::read_le(&mut reader)?)),
-            11 => Ok(Self::HashPed256(HashPed256::read_le(&mut reader)?)),
-            12 => Ok(Self::HashPed512(HashPed512::read_le(&mut reader)?)),
-            13 => Ok(Self::HashPed1024(HashPed1024::read_le(&mut reader)?)),
-            14 => Ok(Self::HashPsd2(HashPsd2::read_le(&mut reader)?)),
-            15 => Ok(Self::HashPsd4(HashPsd4::read_le(&mut reader)?)),
-            16 => Ok(Self::HashPsd8(HashPsd8::read_le(&mut reader)?)),
-            17 => Ok(Self::Mul(Mul::read_le(&mut reader)?)),
-            18 => Ok(Self::MulWrapped(MulWrapped::read_le(&mut reader)?)),
-            19 => Ok(Self::Neg(Neg::read_le(&mut reader)?)),
-            20 => Ok(Self::Sub(Sub::read_le(&mut reader)?)),
-            21 => Ok(Self::SubWrapped(SubWrapped::read_le(&mut reader)?)),
-            22.. => Err(error(format!("Failed to deserialize an instruction of code {code}"))),
-=======
             2 => Ok(Self::And(And::read_le(&mut reader)?)),
-            3 => Ok(Self::Div(Div::read_le(&mut reader)?)),
-            4 => Ok(Self::DivWrapped(DivWrapped::read_le(&mut reader)?)),
-            5 => Ok(Self::Equal(Equal::read_le(&mut reader)?)),
-            6 => Ok(Self::GreaterThan(GreaterThan::read_le(&mut reader)?)),
-            7 => Ok(Self::GreaterThanOrEqual(GreaterThanOrEqual::read_le(&mut reader)?)),
-            8 => Ok(Self::LessThan(LessThan::read_le(&mut reader)?)),
-            9 => Ok(Self::LessThanOrEqual(LessThanOrEqual::read_le(&mut reader)?)),
-            10 => Ok(Self::Mul(Mul::read_le(&mut reader)?)),
-            11 => Ok(Self::MulWrapped(MulWrapped::read_le(&mut reader)?)),
-            12 => Ok(Self::Nand(Nand::read_le(&mut reader)?)),
-            13 => Ok(Self::Neg(Neg::read_le(&mut reader)?)),
-            14 => Ok(Self::Nor(Nor::read_le(&mut reader)?)),
-            15 => Ok(Self::Not(Not::read_le(&mut reader)?)),
-            16 => Ok(Self::NotEqual(NotEqual::read_le(&mut reader)?)),
-            17 => Ok(Self::Or(Or::read_le(&mut reader)?)),
-            18 => Ok(Self::Sub(Sub::read_le(&mut reader)?)),
-            19 => Ok(Self::SubWrapped(SubWrapped::read_le(&mut reader)?)),
-            20 => Ok(Self::Xor(Xor::read_le(&mut reader)?)),
-            21.. => Err(error(format!("Failed to deserialize an instruction of code {code}"))),
->>>>>>> 01769c3a
+            3 => Ok(Self::CommitPed64(CommitPed64::read_le(&mut reader)?)),
+            4 => Ok(Self::CommitPed128(CommitPed128::read_le(&mut reader)?)),
+            5 => Ok(Self::CommitPed256(CommitPed256::read_le(&mut reader)?)),
+            6 => Ok(Self::CommitPed512(CommitPed512::read_le(&mut reader)?)),
+            7 => Ok(Self::CommitPed1024(CommitPed1024::read_le(&mut reader)?)),
+            8 => Ok(Self::Div(Div::read_le(&mut reader)?)),
+            9 => Ok(Self::DivWrapped(DivWrapped::read_le(&mut reader)?)),
+            10 => Ok(Self::Equal(Equal::read_le(&mut reader)?)),
+            11 => Ok(Self::GreaterThan(GreaterThan::read_le(&mut reader)?)),
+            12 => Ok(Self::GreaterThanOrEqual(GreaterThanOrEqual::read_le(&mut reader)?)),
+            13 => Ok(Self::HashPed64(HashPed64::read_le(&mut reader)?)),
+            14 => Ok(Self::HashPed128(HashPed128::read_le(&mut reader)?)),
+            15 => Ok(Self::HashPed256(HashPed256::read_le(&mut reader)?)),
+            16 => Ok(Self::HashPed512(HashPed512::read_le(&mut reader)?)),
+            17 => Ok(Self::HashPed1024(HashPed1024::read_le(&mut reader)?)),
+            18 => Ok(Self::HashPsd2(HashPsd2::read_le(&mut reader)?)),
+            19 => Ok(Self::HashPsd4(HashPsd4::read_le(&mut reader)?)),
+            20 => Ok(Self::HashPsd8(HashPsd8::read_le(&mut reader)?)),
+            21 => Ok(Self::LessThan(LessThan::read_le(&mut reader)?)),
+            22 => Ok(Self::LessThanOrEqual(LessThanOrEqual::read_le(&mut reader)?)),
+            23 => Ok(Self::Mul(Mul::read_le(&mut reader)?)),
+            24 => Ok(Self::MulWrapped(MulWrapped::read_le(&mut reader)?)),
+            25 => Ok(Self::Nand(Nand::read_le(&mut reader)?)),
+            26 => Ok(Self::Neg(Neg::read_le(&mut reader)?)),
+            27 => Ok(Self::Nor(Nor::read_le(&mut reader)?)),
+            28 => Ok(Self::Not(Not::read_le(&mut reader)?)),
+            29 => Ok(Self::NotEqual(NotEqual::read_le(&mut reader)?)),
+            30 => Ok(Self::Or(Or::read_le(&mut reader)?)),
+            31 => Ok(Self::Sub(Sub::read_le(&mut reader)?)),
+            32 => Ok(Self::SubWrapped(SubWrapped::read_le(&mut reader)?)),
+            33 => Ok(Self::Xor(Xor::read_le(&mut reader)?)),
+            34.. => Err(error(format!("Failed to deserialize an instruction of code {code}"))),
         }
     }
 }
@@ -591,165 +539,134 @@
                 u16::write_le(&1u16, &mut writer)?;
                 instruction.write_le(&mut writer)
             }
-<<<<<<< HEAD
-            Self::CommitPed64(instruction) => {
-                u16::write_le(&2u16, &mut writer)?;
-                instruction.write_le(&mut writer)
-            }
-            Self::CommitPed128(instruction) => {
-                u16::write_le(&3u16, &mut writer)?;
-                instruction.write_le(&mut writer)
-            }
-            Self::CommitPed256(instruction) => {
-                u16::write_le(&4u16, &mut writer)?;
-                instruction.write_le(&mut writer)
-            }
-            Self::CommitPed512(instruction) => {
-                u16::write_le(&5u16, &mut writer)?;
-                instruction.write_le(&mut writer)
-            }
-            Self::CommitPed1024(instruction) => {
-                u16::write_le(&6u16, &mut writer)?;
-                instruction.write_le(&mut writer)
-            }
-            Self::Div(instruction) => {
-                u16::write_le(&7u16, &mut writer)?;
-                instruction.write_le(&mut writer)
-            }
-            Self::DivWrapped(instruction) => {
-                u16::write_le(&8u16, &mut writer)?;
-                instruction.write_le(&mut writer)
-            }
-            Self::HashPed64(instruction) => {
-                u16::write_le(&9u16, &mut writer)?;
-                instruction.write_le(&mut writer)
-            }
-            Self::HashPed128(instruction) => {
-                u16::write_le(&10u16, &mut writer)?;
-                instruction.write_le(&mut writer)
-            }
-            Self::HashPed256(instruction) => {
-                u16::write_le(&11u16, &mut writer)?;
-                instruction.write_le(&mut writer)
-            }
-            Self::HashPed512(instruction) => {
-                u16::write_le(&12u16, &mut writer)?;
-                instruction.write_le(&mut writer)
-            }
-            Self::HashPed1024(instruction) => {
-                u16::write_le(&13u16, &mut writer)?;
-                instruction.write_le(&mut writer)
-            }
-            Self::HashPsd2(instruction) => {
-                u16::write_le(&14u16, &mut writer)?;
-                instruction.write_le(&mut writer)
-            }
-            Self::HashPsd4(instruction) => {
-                u16::write_le(&15u16, &mut writer)?;
-                instruction.write_le(&mut writer)
-            }
-            Self::HashPsd8(instruction) => {
-                u16::write_le(&16u16, &mut writer)?;
-                instruction.write_le(&mut writer)
-            }
-            Self::Mul(instruction) => {
-                u16::write_le(&17u16, &mut writer)?;
-                instruction.write_le(&mut writer)
-            }
-            Self::MulWrapped(instruction) => {
-                u16::write_le(&18u16, &mut writer)?;
-                instruction.write_le(&mut writer)
-            }
-            Self::Neg(instruction) => {
-                u16::write_le(&19u16, &mut writer)?;
-                instruction.write_le(&mut writer)
-            }
-            Self::Sub(instruction) => {
-                u16::write_le(&20u16, &mut writer)?;
-                instruction.write_le(&mut writer)
-            }
-            Self::SubWrapped(instruction) => {
-                u16::write_le(&21u16, &mut writer)?;
-                instruction.write_le(&mut writer)
-            }
-=======
             Self::And(instruction) => {
                 u16::write_le(&2u16, &mut writer)?;
                 instruction.write_le(&mut writer)
             }
+            Self::CommitPed64(instruction) => {
+                u16::write_le(&3u16, &mut writer)?;
+                instruction.write_le(&mut writer)
+            }
+            Self::CommitPed128(instruction) => {
+                u16::write_le(&4u16, &mut writer)?;
+                instruction.write_le(&mut writer)
+            }
+            Self::CommitPed256(instruction) => {
+                u16::write_le(&5u16, &mut writer)?;
+                instruction.write_le(&mut writer)
+            }
+            Self::CommitPed512(instruction) => {
+                u16::write_le(&6u16, &mut writer)?;
+                instruction.write_le(&mut writer)
+            }
+            Self::CommitPed1024(instruction) => {
+                u16::write_le(&7u16, &mut writer)?;
+                instruction.write_le(&mut writer)
+            }
             Self::Div(instruction) => {
-                u16::write_le(&3u16, &mut writer)?;
+                u16::write_le(&8u16, &mut writer)?;
                 instruction.write_le(&mut writer)
             }
             Self::DivWrapped(instruction) => {
-                u16::write_le(&4u16, &mut writer)?;
+                u16::write_le(&9u16, &mut writer)?;
                 instruction.write_le(&mut writer)
             }
             Self::Equal(instruction) => {
-                u16::write_le(&5u16, &mut writer)?;
+                u16::write_le(&10u16, &mut writer)?;
                 instruction.write_le(&mut writer)
             }
             Self::GreaterThan(instruction) => {
-                u16::write_le(&6u16, &mut writer)?;
+                u16::write_le(&11u16, &mut writer)?;
                 instruction.write_le(&mut writer)
             }
             Self::GreaterThanOrEqual(instruction) => {
-                u16::write_le(&7u16, &mut writer)?;
+                u16::write_le(&12u16, &mut writer)?;
+                instruction.write_le(&mut writer)
+            }
+            Self::HashPed64(instruction) => {
+                u16::write_le(&13u16, &mut writer)?;
+                instruction.write_le(&mut writer)
+            }
+            Self::HashPed128(instruction) => {
+                u16::write_le(&14u16, &mut writer)?;
+                instruction.write_le(&mut writer)
+            }
+            Self::HashPed256(instruction) => {
+                u16::write_le(&15u16, &mut writer)?;
+                instruction.write_le(&mut writer)
+            }
+            Self::HashPed512(instruction) => {
+                u16::write_le(&16u16, &mut writer)?;
+                instruction.write_le(&mut writer)
+            }
+            Self::HashPed1024(instruction) => {
+                u16::write_le(&17u16, &mut writer)?;
+                instruction.write_le(&mut writer)
+            }
+            Self::HashPsd2(instruction) => {
+                u16::write_le(&18u16, &mut writer)?;
+                instruction.write_le(&mut writer)
+            }
+            Self::HashPsd4(instruction) => {
+                u16::write_le(&19u16, &mut writer)?;
+                instruction.write_le(&mut writer)
+            }
+            Self::HashPsd8(instruction) => {
+                u16::write_le(&20u16, &mut writer)?;
                 instruction.write_le(&mut writer)
             }
             Self::LessThan(instruction) => {
-                u16::write_le(&8u16, &mut writer)?;
+                u16::write_le(&21u16, &mut writer)?;
                 instruction.write_le(&mut writer)
             }
             Self::LessThanOrEqual(instruction) => {
-                u16::write_le(&9u16, &mut writer)?;
+                u16::write_le(&22u16, &mut writer)?;
                 instruction.write_le(&mut writer)
             }
             Self::Mul(instruction) => {
-                u16::write_le(&10u16, &mut writer)?;
+                u16::write_le(&23u16, &mut writer)?;
                 instruction.write_le(&mut writer)
             }
             Self::MulWrapped(instruction) => {
-                u16::write_le(&11u16, &mut writer)?;
+                u16::write_le(&24u16, &mut writer)?;
                 instruction.write_le(&mut writer)
             }
             Self::Nand(instruction) => {
-                u16::write_le(&12u16, &mut writer)?;
+                u16::write_le(&25u16, &mut writer)?;
                 instruction.write_le(&mut writer)
             }
             Self::Neg(instruction) => {
-                u16::write_le(&13u16, &mut writer)?;
+                u16::write_le(&26u16, &mut writer)?;
                 instruction.write_le(&mut writer)
             }
             Self::Nor(instruction) => {
-                u16::write_le(&14u16, &mut writer)?;
+                u16::write_le(&27u16, &mut writer)?;
                 instruction.write_le(&mut writer)
             }
             Self::Not(instruction) => {
-                u16::write_le(&15u16, &mut writer)?;
+                u16::write_le(&28u16, &mut writer)?;
                 instruction.write_le(&mut writer)
             }
             Self::NotEqual(instruction) => {
-                u16::write_le(&16u16, &mut writer)?;
+                u16::write_le(&29u16, &mut writer)?;
                 instruction.write_le(&mut writer)
             }
             Self::Or(instruction) => {
-                u16::write_le(&17u16, &mut writer)?;
+                u16::write_le(&30u16, &mut writer)?;
                 instruction.write_le(&mut writer)
             }
             Self::Sub(instruction) => {
-                u16::write_le(&18u16, &mut writer)?;
+                u16::write_le(&31u16, &mut writer)?;
                 instruction.write_le(&mut writer)
             }
             Self::SubWrapped(instruction) => {
-                u16::write_le(&19u16, &mut writer)?;
+                u16::write_le(&32u16, &mut writer)?;
                 instruction.write_le(&mut writer)
             }
             Self::Xor(instruction) => {
-                u16::write_le(&20u16, &mut writer)?;
-                instruction.write_le(&mut writer)
-            }
->>>>>>> 01769c3a
+                u16::write_le(&33u16, &mut writer)?;
+                instruction.write_le(&mut writer)
+            }
         }
     }
 }
