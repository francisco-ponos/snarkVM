--- conflicted
+++ resolved
@@ -54,11 +54,7 @@
     sync::atomic::{AtomicBool, Ordering},
 };
 
-<<<<<<< HEAD
-use super::IndexProof;
-=======
 use super::Certificate;
->>>>>>> 0c8e3135
 
 /// The Marlin proof system.
 #[derive(Clone, Debug)]
@@ -169,11 +165,7 @@
         sponge
     }
 
-<<<<<<< HEAD
-    fn init_sponge_for_index_proof(circuit_commitments: &[crate::polycommit::sonic_pc::Commitment<E>]) -> FS {
-=======
     fn init_sponge_for_certificate(circuit_commitments: &[crate::polycommit::sonic_pc::Commitment<E>]) -> FS {
->>>>>>> 0c8e3135
         let mut sponge = FS::new();
         sponge.absorb_bytes(&to_bytes_le![&Self::PROTOCOL_NAME].unwrap());
         sponge.absorb_native_field_elements(circuit_commitments);
@@ -213,11 +205,7 @@
     Input: ToConstraintField<E::Fr> + ?Sized,
 {
     type BaseField = E::Fq;
-<<<<<<< HEAD
-    type IndexProof = IndexProof<E>;
-=======
     type Certificate = Certificate<E>;
->>>>>>> 0c8e3135
     type Proof = Proof<E>;
     type ProvingKey = CircuitProvingKey<E, MM>;
     type ScalarField = E::Fr;
@@ -248,16 +236,6 @@
         .map_err(SNARKError::from)
     }
 
-<<<<<<< HEAD
-    fn prove_index(
-        verifying_key: &Self::VerifyingKey,
-        proving_key: &Self::ProvingKey,
-    ) -> Result<Self::IndexProof, SNARKError> {
-        // Initialize sponge
-        let mut sponge = Self::init_sponge_for_index_proof(&verifying_key.circuit_commitments);
-        // Compute challenges for linear combination, and the point to evaluate
-        // the polynomials at.
-=======
     fn prove_vk(
         verifying_key: &Self::VerifyingKey,
         proving_key: &Self::ProvingKey,
@@ -265,7 +243,6 @@
         // Initialize sponge
         let mut sponge = Self::init_sponge_for_certificate(&verifying_key.circuit_commitments);
         // Compute challenges for linear combination, and the point to evaluate the polynomials at.
->>>>>>> 0c8e3135
         // The linear combination requires `num_polynomials - 1` coefficients
         // (since the first coeff is 1), and so we squeeze out `num_polynomials` points.
         let mut challenges = sponge
@@ -275,12 +252,7 @@
         let one = E::Fr::one();
         let linear_combination_challenges = core::iter::once(&one).chain(challenges.iter());
 
-<<<<<<< HEAD
-        // We will construct a linear combination and provide a proof of evaluation of the lc
-        // at `point`.
-=======
         // We will construct a linear combination and provide a proof of evaluation of the lc at `point`.
->>>>>>> 0c8e3135
         let mut lc = crate::polycommit::sonic_pc::LinearCombination::empty("circuit_check");
         for (poly, &c) in proving_key.circuit.iter().zip(linear_combination_challenges) {
             lc.add(c, poly.label());
@@ -294,11 +266,7 @@
             .map(|(c, info)| LabeledCommitment::new_with_info(info, c))
             .collect::<Vec<_>>();
 
-<<<<<<< HEAD
-        let proof = SonicKZG10::<E, FS>::open_combinations(
-=======
         let certificate = SonicKZG10::<E, FS>::open_combinations(
->>>>>>> 0c8e3135
             &proving_key.committer_key,
             &[lc],
             proving_key.circuit.iter(),
@@ -308,21 +276,6 @@
             &mut sponge,
         )?;
 
-<<<<<<< HEAD
-        Ok(Self::IndexProof::new(proof))
-    }
-
-    fn verify_index<C: ConstraintSynthesizer<Self::ScalarField>>(
-        circuit: &C,
-        verifying_key: &Self::VerifyingKey,
-        proof: &Self::IndexProof,
-    ) -> Result<bool, SNARKError> {
-        let info = AHPForR1CS::<E::Fr, MM>::index_polynomial_info();
-        // Initialize sponge
-        let mut sponge = Self::init_sponge_for_index_proof(&verifying_key.circuit_commitments);
-        // Compute challenges for linear combination, and the point to evaluate
-        // the polynomials at.
-=======
         Ok(Self::Certificate::new(certificate))
     }
 
@@ -335,7 +288,6 @@
         // Initialize sponge.
         let mut sponge = Self::init_sponge_for_certificate(&verifying_key.circuit_commitments);
         // Compute challenges for linear combination, and the point to evaluate the polynomials at.
->>>>>>> 0c8e3135
         // The linear combination requires `num_polynomials - 1` coefficients
         // (since the first coeff is 1), and so we squeeze out `num_polynomials` points.
         let mut challenges = sponge
@@ -347,12 +299,7 @@
         let one = E::Fr::one();
         let linear_combination_challenges = core::iter::once(&one).chain(challenges.iter());
 
-<<<<<<< HEAD
-        // We will construct a linear combination and provide a proof of evaluation of the lc
-        // at `point`.
-=======
         // We will construct a linear combination and provide a proof of evaluation of the lc at `point`.
->>>>>>> 0c8e3135
         let mut lc = crate::polycommit::sonic_pc::LinearCombination::empty("circuit_check");
         let mut evaluation = E::Fr::zero();
         for ((label, &c), eval) in info.keys().zip_eq(linear_combination_challenges).zip_eq(evaluations_at_point) {
@@ -375,11 +322,7 @@
             &commitments,
             &query_set,
             &evaluations,
-<<<<<<< HEAD
-            &proof.pc_proof,
-=======
             &certificate.pc_proof,
->>>>>>> 0c8e3135
             &mut sponge,
         )
         .map_err(Into::into)
