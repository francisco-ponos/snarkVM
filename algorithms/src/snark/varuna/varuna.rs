--- conflicted
+++ resolved
@@ -68,20 +68,16 @@
     pub fn batch_circuit_setup<C: ConstraintSynthesizer<E::Fr>>(
         universal_srs: &UniversalSRS<E>,
         circuits: &[&C],
-<<<<<<< HEAD
-    ) -> Result<Vec<(CircuitProvingKey<E, MM>, CircuitVerifyingKey<E>)>> {
+    ) -> Result<Vec<(CircuitProvingKey<E, SM>, CircuitVerifyingKey<E>)>> {
         ensure!(!circuits.is_empty());
-=======
-    ) -> Result<Vec<(CircuitProvingKey<E, SM>, CircuitVerifyingKey<E>)>> {
->>>>>>> a774fa70
+
         let index_time = start_timer!(|| "Varuna::CircuitSetup");
 
         let mut indexed_circuits = Vec::with_capacity(circuits.len());
         let mut degree_info = None::<DegreeInfo>;
         for circuit in circuits {
-<<<<<<< HEAD
-            let indexed_circuit = AHPForR1CS::<_, MM>::index(*circuit)?;
-            let degree_info_i = indexed_circuit.index_info.degree_info::<E::Fr, MM>();
+            let indexed_circuit = AHPForR1CS::<_, SM>::index(*circuit)?;
+            let degree_info_i = indexed_circuit.index_info.degree_info::<E::Fr, SM>();
             degree_info = match degree_info {
                 Some(degree_info) => Some(degree_info.union(&degree_info_i)),
                 None => Some(degree_info_i),
@@ -89,26 +85,6 @@
             indexed_circuits.push(indexed_circuit);
         }
         let degree_info = degree_info.unwrap();
-=======
-            let mut indexed_circuit = AHPForR1CS::<_, SM>::index(*circuit)?;
-            // TODO: Add check that c is in the correct mode.
-            // Ensure the universal SRS supports the circuit size.
-            universal_srs
-                .download_powers_for(0..indexed_circuit.max_degree())
-                .map_err(|e| anyhow!("Failed to download powers for degree {}: {e}", indexed_circuit.max_degree()))?;
-            let coefficient_support = AHPForR1CS::<E::Fr, SM>::get_degree_bounds(&indexed_circuit.index_info);
-
-            // Varuna only needs degree 2 random polynomials.
-            let supported_hiding_bound = 1;
-            let supported_lagrange_sizes = [].into_iter(); // TODO: consider removing lagrange_bases_at_beta_g from CommitterKey
-            let (committer_key, _) = SonicKZG10::<E, FS>::trim(
-                universal_srs,
-                indexed_circuit.max_degree(),
-                supported_lagrange_sizes,
-                supported_hiding_bound,
-                Some(coefficient_support.as_slice()),
-            )?;
->>>>>>> a774fa70
 
         universal_srs
             .download_powers_for(0..degree_info.max_degree)
@@ -369,14 +345,10 @@
         for (pk, constraints) in keys_to_constraints {
             circuits_to_constraints.insert(pk.circuit.deref(), *constraints);
         }
-<<<<<<< HEAD
         let fft_precomp = &universal_prover.fft_precomputation;
         let ifft_precomp = &universal_prover.ifft_precomputation;
         let prover_state =
-            AHPForR1CS::<_, MM>::init_prover(&circuits_to_constraints, fft_precomp, ifft_precomp, zk_rng)?;
-=======
-        let prover_state = AHPForR1CS::<_, SM>::init_prover(&circuits_to_constraints, zk_rng)?;
->>>>>>> a774fa70
+            AHPForR1CS::<_, SM>::init_prover(&circuits_to_constraints, fft_precomp, ifft_precomp, zk_rng)?;
 
         // extract information from the prover key and state to consume in further calculations
         let mut batch_sizes = BTreeMap::new();
