--- conflicted
+++ resolved
@@ -13,14 +13,7 @@
 // limitations under the License.
 
 use crate::{
-<<<<<<< HEAD
-    fft::{
-        domain::{FFTPrecomputation, IFFTPrecomputation},
-        DensePolynomial,
-        EvaluationDomain,
-    },
-=======
->>>>>>> a774fa70
+    fft::domain::{FFTPrecomputation, IFFTPrecomputation},
     r1cs::ConstraintSynthesizer,
     snark::varuna::{
         ahp::{indexer::Circuit, AHPError, AHPForR1CS},
@@ -52,13 +45,9 @@
 impl<F: PrimeField, SM: SNARKMode> AHPForR1CS<F, SM> {
     /// Initialize the AHP prover.
     pub fn init_prover<'a, C: ConstraintSynthesizer<F>, R: Rng + CryptoRng>(
-<<<<<<< HEAD
-        circuits_to_constraints: &BTreeMap<&'a Circuit<F, MM>, &[C]>,
+        circuits_to_constraints: &BTreeMap<&'a Circuit<F, SM>, &[C]>,
         fft_precomp: &'a FFTPrecomputation<F>,
         ifft_precomp: &'a IFFTPrecomputation<F>,
-=======
-        circuits_to_constraints: &BTreeMap<&'a Circuit<F, SM>, &[C]>,
->>>>>>> a774fa70
         rng: &mut R,
     ) -> Result<prover::State<'a, F, SM>, AHPError> {
         let init_time = start_timer!(|| "AHP::Prover::Init");
@@ -171,17 +160,10 @@
                     .collect::<Result<Vec<prover::Assignments<F>>, AHPError>>()?;
                 Ok((*circuit, assignments))
             })
-<<<<<<< HEAD
-            .collect::<Result<BTreeMap<&'a Circuit<F, MM>, Vec<prover::Assignments<F>>>, AHPError>>()?;
+            .collect::<Result<BTreeMap<&'a Circuit<F, SM>, Vec<prover::Assignments<F>>>, AHPError>>()?;
         end_timer!(init_time);
 
         let state = prover::State::initialize(indices_and_assignments, fft_precomp, ifft_precomp)?;
-=======
-            .collect::<Result<BTreeMap<&'a Circuit<F, SM>, Vec<prover::Assignments<F>>>, AHPError>>()?;
-
-        let state = prover::State::initialize(indices_and_assignments)?;
-        end_timer!(init_time);
->>>>>>> a774fa70
 
         Ok(state)
     }
