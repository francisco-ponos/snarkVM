--- conflicted
+++ resolved
@@ -43,60 +43,11 @@
 
 impl<F: PrimeField, SM: SNARKMode> AHPForR1CS<F, SM> {
     /// Generate the index polynomials for this constraint system.
-<<<<<<< HEAD
-    pub fn index<C: ConstraintSynthesizer<F>>(c: &C) -> Result<Circuit<F, MM>> {
+    pub fn index<C: ConstraintSynthesizer<F>>(c: &C) -> Result<Circuit<F, SM>> {
         let IndexerState { a, a_arith, b, b_arith, c, c_arith, index_info, id, .. } =
             Self::index_helper(c).map_err(|e| anyhow!("{e:?}"))?;
 
         Ok(Circuit { index_info, a, b, c, a_arith, b_arith, c_arith, id, _mode: PhantomData })
-=======
-    pub fn index<C: ConstraintSynthesizer<F>>(c: &C) -> Result<Circuit<F, SM>> {
-        let IndexerState {
-            constraint_domain,
-            variable_domain,
-
-            a,
-            non_zero_a_domain,
-            a_arith,
-
-            b,
-            non_zero_b_domain,
-            b_arith,
-
-            c,
-            non_zero_c_domain,
-            c_arith,
-
-            index_info,
-            id,
-        } = Self::index_helper(c).map_err(|e| anyhow!("{e:?}"))?;
-
-        let fft_precomp_time = start_timer!(|| format!("Precomputing roots of unity {id}"));
-
-        let (fft_precomputation, ifft_precomputation) = Self::fft_precomputation(
-            constraint_domain.size(),
-            variable_domain.size(),
-            non_zero_a_domain.size(),
-            non_zero_b_domain.size(),
-            non_zero_c_domain.size(),
-        )
-        .ok_or(anyhow!("The polynomial degree is too large"))?;
-        end_timer!(fft_precomp_time);
-
-        Ok(Circuit {
-            index_info,
-            a,
-            b,
-            c,
-            a_arith,
-            b_arith,
-            c_arith,
-            fft_precomputation,
-            ifft_precomputation,
-            id,
-            _mode: PhantomData,
-        })
->>>>>>> a774fa70
     }
 
     pub fn index_polynomial_info<'a>(
